--- conflicted
+++ resolved
@@ -35,11 +35,7 @@
         do {
             try await Web3Modal.instance.disconnect(topic: store.session?.topic ?? "")
         } catch {
-<<<<<<< HEAD
-            print(error.localizedDescription)
-=======
             store.toast = .init(style: .error, message: error.localizedDescription)
->>>>>>> 4d5cb292
         }
         try await Web3Modal.instance.cleanup()
         try await createPairingAndConnect()
