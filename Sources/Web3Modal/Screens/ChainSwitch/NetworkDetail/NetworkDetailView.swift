--- conflicted
+++ resolved
@@ -38,11 +38,7 @@
                 .clipShape(Polygon(count: 6, relativeCornerRadius: 0.25))
                 .cornerRadius(Radius.m)
                 .overlay(alignment: .bottomTrailing) {
-<<<<<<< HEAD
                     Image.Original.toastError
-=======
-                    Image.ToastError
->>>>>>> 8fc186e0
                         .padding(2)
                         .background(Color.Background125)
                         .clipShape(Circle())
